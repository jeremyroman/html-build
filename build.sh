--- conflicted
+++ resolved
@@ -530,17 +530,12 @@
   BUILD_TYPE="$2"
   cp -p  entities/out/entities.inc "$HTML_CACHE"
   cp -p  entities/out/entities-dtd.url "$HTML_CACHE"
-<<<<<<< HEAD
-  if [ "${PROCESS_WITH_RUST:-0}" = "1" ]; then
-    cargo run -r <"$HTML_SOURCE/$SOURCE_LOCATION" >"$HTML_TEMP/source-whatwg-complete"
-=======
   if [[ $PROCESS_WITH_RUST == "true" ]]; then
     if hash html-build 2>/dev/null; then
       html-build <"$HTML_SOURCE/$SOURCE_LOCATION" >"$HTML_TEMP/source-whatwg-complete"
     else
       cargo run -r <"$HTML_SOURCE/$SOURCE_LOCATION" >"$HTML_TEMP/source-whatwg-complete"
     fi
->>>>>>> 732cdc1b
   else
     if $VERBOSE; then
       perl .pre-process-main.pl --verbose < "$HTML_SOURCE/$SOURCE_LOCATION" > "$HTML_TEMP/source-expanded-1"
